--- conflicted
+++ resolved
@@ -143,7 +143,6 @@
 		margin-bottom: 0em;
 	}	
 
-<<<<<<< HEAD
 	.page-workindexpage main ul li {
 		background: no-repeat center center; 
 	}
@@ -166,19 +165,7 @@
 		cursor: pointer;
 	}
 
-=======
-	.page-workindexpage main .listing a {
-		background-repeat: no-repeat; 
-		background-position: center top;
-		background-attachment: fixed;
-	  -webkit-background-size: cover;
-	  -moz-background-size: cover;
-	  -o-background-size: cover;
-	  background-size: cover;
-	  min-height: 800px;
-	}
-
->>>>>>> a97c8188
+
 	.page-workindexpage main .listing div {
 		max-width: 60em;
 		margin: 0 auto;	
