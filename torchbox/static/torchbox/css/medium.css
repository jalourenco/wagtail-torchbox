
@media only screen and (min-width: 36em) {

	html {
		
		margin:0;
		padding:0;
	}


	main {
		background-color: #fff;
		width:100%;
	}

	.container {
		padding: 0 2em;
	}

	.single .container {
		padding: 2em;
	}

	.menu-button {
		display: none;
	}

	header {	
		padding: 0;
	}

	header nav ul {
	    display:block;
	    position: absolute;
	    top: 0;
	    right: 0;
	    border-right: 1px dotted #ccc;
	    border-right: 1px dotted rgba(0,0,0,0.3);
	}

	header nav li {
		float: left;

	}

	header nav a {
		color: #fff;
		border-left: 1px dotted #ccc;
		border-left: 1px dotted rgba(0,0,0,0.2);
		border-bottom: 1px dotted #ccc;
		border-bottom: 1px dotted rgba(0,0,0,0.2);
		padding: 1.33em 1em;
		border-right: 1px solid rgba(255,255,255,0.2);

	}

	header nav li a:hover {
		background-color: #FF653F;
		color: #fff;
		transition: all 0.15s ease;
	}

	.logo {
		height: 4.5em;
		padding:1em 0;
	}

	/*Standard page*/
	.page-standardpage h1 {
	    font-size: 5em;
	}

	.page-homepage .hero {
		padding: 18% 2em;
		margin-top: -2em;
		margin-bottom: -3em;
	}

	.page-homepage .hero .gif {
		padding-left: 38em;
		position: absolute;
		top: 5em;
		right: 2em;
		text-align: center;
	}
	
	.page-homepage .hero a {
		padding:1.25em;
	}

	.page-homepage .hero h2 {
		font-size: 4.5em;
	}

	.page-homepage .work {
		padding: 2em;
	}

	.page-homepage .blog {
		border-top: 1px dotted #ccc;
		border-top: 1px dotted rgba(0,0,0,0.2);
		border-bottom: 1px dotted #ccc;
		border-bottom: 1px dotted rgba(0,0,0,0.2);
		padding:2em;
	}

	.page-homepage .blog h3 {
		font-size: 1.5em;
	}

	.page-homepage .hiring {
		background-size: 100%;
		padding: 12em 2em;
		border: none;
		margin: 4em 0;
	}
	
	.page-homepage .hiring h2 {
		font-size: 5em;
	}

	.page-homepage .hiring a {
		font-size: 1.25em;		
	}

	.page-homepage .hiring ul {
		border: none;
	}

	.page-homepage .hiring li {
		display:inline-block;
		border: none;
		margin-bottom: 1em;
	}

	.page-workindexpage main .listing img {
		margin-bottom: 0em;
	}	

	.page-workindexpage main .listing a {
		background-repeat: no-repeat; 
		background-position: center top;
		background-attachment: fixed;
	  -webkit-background-size: cover;
	  -moz-background-size: cover;
	  -o-background-size: cover;
	  background-size: cover;
<<<<<<< HEAD
	  min-height: 800px;
=======
	  min-height: 600px;
	  position:static!important;
>>>>>>> 3facc7cf
	}

	.page-workindexpage main .listing div {
		max-width: 60em;
		margin: 0 auto;	
		/*background: rgba(255, 255, 255, 1);*/
		z-index: 9999;
		position: absolute;
		bottom: 2em;
		padding: 4em;
	}

	.page-workindexpage main .listing h2 {
		font-size: 3.5em;
		margin-bottom: 0.2em;
		line-height: 1.2;
		color: white;
	}

	.page-workindexpage main .listing p {
		color: white;
	}

	/*Blog index*/
	.page-blogindexpage main {
		padding: 2em;
	}

	.page-blogindexpage h1 {
		font-size: 4em;
		font-weight: bold;
		margin-bottom: 0.25em;
	}

	.page-blogindexpage main {
		background: url("/static/torchbox/images/blog-bg-01.png") no-repeat;
		background-size: 100% auto;
	}

	.page-blogindexpage main .container {
		max-width: 48em;
		margin: 0 auto;
		background: rgba(255, 255, 255, 0.75);
	}


	.page-blogindexpage h2 {
	    margin-bottom: 0.5em;
	}
	
	.page-blogindexpage main li{
		margin-bottom: 2em;
	}

	/*Work page*/
    .page-workpage .intro h1 {
    	font-weight: bold;
    	font-size: 6em;
    	line-height: 1.1;
    }

    .page-workpage .single {
    	padding: 0em;
    	margin-top: -4.5em;
    }

    .page-workpage .single .container {
    	padding: 2em 3em 2em 3em;
    }

    .page-workpage .body-copy {
			max-width: 60em;
    }

    .page-workpage .intro .body-copy {
    	margin-top: -15em;
    	margin-bottom: 1em;
			background: rgba(255, 255, 255, 1);
			border-bottom: 1px solid rgba(0, 0, 0, 0.1);
    }

    .body-copy p {
    	font-size: 1.25em;
    }

    .body-copy h1 {
    	font-size: 6em;
    }

    .body-copy h2 {
    	font-size: 1.75em;
    }

    .grid li {
	    float: left;
	}

	.grid li img {
		width: 100%;
		height: auto;
	}


	.grid li {
		width:32%;
		margin-right: 2%;
		border: none;
	}

	.grid li a {
		border: none;
	}

	.grid li:nth-child(3n+3) {
		margin-right: 0;
	}

	.grid.gutters li {	

	}
	
	.listing main li {
		margin-bottom: 2em;
	}

	.listing,
	.listing a {
		margin: 0;
		padding: 0;
		border: none;
		box-sizing: border-box;
		left: auto;
	}

	.page-homepage .clients {
	    padding: 2em;
	}

	.page-homepage .clients li {
		width: 18%;
		margin-right: 2%;
		margin-bottom: 2%;
	}

	.page-jobindexpage .intro {
	    padding: 4em 0;
	    max-width: 36em;
	    margin: 0 auto;
	}

	.page-jobindexpage h1 {
		font-size: 5em;
	}

	.page-jobindexpage main .listing a {
		padding: 0.5em 0;
	}

	.page-jobindexpage .benefits li {
	    position: relative;
	    min-height: 18em;
	    padding: 4em 2em;
	}

	.page-jobindexpage main .benefits .heading-block {
		position: relative;
	}


	.page-jobindexpage .benefits h2 {
		font-size: 3em;
	}

	.page-jobindexpage .benefits li {
		padding: 6em 2em;
	}

	.page-jobindexpage .benefits li > div > div {
		max-width: 24em;
	}

	.page-jobindexpage .benefits .container {
		max-width: 72em;
		margin:0 auto;
	}

	.page-jobindexpage .benefits .container div {

	}

	.page-jobindexpage .benefits li:nth-child(odd) .container div {
		float: left;
	}

	.page-jobindexpage .benefits li:nth-child(even) .container div{	
		float: right;
	}

	.page-jobindexpage .benefits .three .container div {
		background: rgba(255, 255, 255, 0.75);
		padding: 1em;
	}

	.page-about .benefits .three {
	    color: #222;
	}

	.page-personindexpage main h1 {
	    font-size: 5em;
	}



	.grid.people-list li {
		width: 33.3%;
		margin: 0;
		padding: 0;

	}

	/*Person page*/

	.page-personpage main {
		min-height: 51em;
		margin-top: 2em;
	}

	.page-personpage main img {
		position: absolute;
		right: 0;
		padding-left: 49em;
		top: 0em;
		margin-top: 4em;
	}

	.page-personpage .body-copy {
		margin: 0;
	}

	/*Footer*/

	footer .container {
		padding: 2em;
	}

	footer .offices ul {
		width: 44em;
		margin: 0 auto;
	}

	footer .offices li {
		width: 22em;
		float: left;
		padding: 0 1em 1em 3em;
		background: url("/static/torchbox/images/icon-map-pin.svg") no-repeat left top;
		background-size: 3em;
	}


	footer .offices li:first-child{
		margin-right: -1px;
	}

	footer .offices {
		margin: 2em auto;
	}

	footer .offices h3 {
		font-size: 1.5em;
	}

	footer .contact {
		text-align: center;
	}

	footer .contact a {
		padding: 0;
	}

	footer .contact h2{
		font-size: 4em;	
	}

	footer .contact ul {
		text-align: center;
		border: none;
	}

	footer .contact li {
		display: inline-block;
		margin: 0 1em;
		border: none;
		width: 12em;
		border: none;
	}
	
	footer .contact li i {
		float: none;
		display: block;
		font-size: 3em;
		margin: 0;
	}

	footer .contact li a:hover i {
		position: relative;
		top: -0.25em;
		transition: top 0.2s ease;

	}

}

@media print,
       (-o-min-device-pixel-ratio: 5/4),
       (-webkit-min-device-pixel-ratio: 1.25),
       (min-resolution: 120dpi) {
    /* Style adjustments for high resolution devices */
}<|MERGE_RESOLUTION|>--- conflicted
+++ resolved
@@ -145,12 +145,7 @@
 	  -moz-background-size: cover;
 	  -o-background-size: cover;
 	  background-size: cover;
-<<<<<<< HEAD
 	  min-height: 800px;
-=======
-	  min-height: 600px;
-	  position:static!important;
->>>>>>> 3facc7cf
 	}
 
 	.page-workindexpage main .listing div {
